--- conflicted
+++ resolved
@@ -38,11 +38,7 @@
 
             using (await bus.PubSub.SubscribeAsync<Message>(subscriptionId, messagesSink.Receive))
             {
-<<<<<<< HEAD
-                await bus.PubSub.PublishBatchAsync(messages, timeoutCts.Token).ConfigureAwait(false);
-=======
-                await bus.PublishBatchAsync(messages, cts.Token).ConfigureAwait(false);
->>>>>>> 12ef2ceb
+                await bus.PubSub.PublishBatchAsync(messages, cts.Token).ConfigureAwait(false);
 
                 await messagesSink.WaitAllReceivedAsync(cts.Token).ConfigureAwait(false);
                 messagesSink.ReceivedMessages.Should().Equal(messages);
@@ -60,20 +56,16 @@
 
             using (
                 await bus.PubSub.SubscribeAsync<Message>(
-                    Guid.NewGuid().ToString(), firstConsumerMessagesSink.Receive, timeoutCts.Token
+                    Guid.NewGuid().ToString(), firstConsumerMessagesSink.Receive, cts.Token
                 )
             )
             using (
                 await bus.PubSub.SubscribeAsync<Message>(
-                    Guid.NewGuid().ToString(), secondConsumerMessagesSink.Receive, timeoutCts.Token
+                    Guid.NewGuid().ToString(), secondConsumerMessagesSink.Receive, cts.Token
                 )
             )
             {
-<<<<<<< HEAD
-                await bus.PubSub.PublishBatchAsync(messages, timeoutCts.Token).ConfigureAwait(false);
-=======
-                await bus.PublishBatchAsync(messages, cts.Token).ConfigureAwait(false);
->>>>>>> 12ef2ceb
+                await bus.PubSub.PublishBatchAsync(messages, cts.Token).ConfigureAwait(false);
 
                 await Task.WhenAll(
                     firstConsumerMessagesSink.WaitAllReceivedAsync(cts.Token),
@@ -94,15 +86,11 @@
             var messagesSink = new MessagesSink(MessagesCount);
             var messages = MessagesFactories.Create(MessagesCount);
 
-            using (await bus.PubSub.SubscribeAsync<Message>(subscriptionId, messagesSink.Receive, timeoutCts.Token))
-            using (await bus.PubSub.SubscribeAsync<Message>(subscriptionId, messagesSink.Receive, timeoutCts.Token))
-            using (await bus.PubSub.SubscribeAsync<Message>(subscriptionId, messagesSink.Receive, timeoutCts.Token))
+            using (await bus.PubSub.SubscribeAsync<Message>(subscriptionId, messagesSink.Receive, cts.Token))
+            using (await bus.PubSub.SubscribeAsync<Message>(subscriptionId, messagesSink.Receive, cts.Token))
+            using (await bus.PubSub.SubscribeAsync<Message>(subscriptionId, messagesSink.Receive, cts.Token))
             {
-<<<<<<< HEAD
-                await bus.PubSub.PublishBatchAsync(messages, timeoutCts.Token).ConfigureAwait(false);
-=======
-                await bus.PublishBatchAsync(messages, cts.Token).ConfigureAwait(false);
->>>>>>> 12ef2ceb
+                await bus.PubSub.PublishBatchAsync(messages, cts.Token).ConfigureAwait(false);
 
                 await messagesSink.WaitAllReceivedAsync(cts.Token).ConfigureAwait(false);
                 messagesSink.ReceivedMessages.Should().BeEquivalentTo(messages);
@@ -116,12 +104,12 @@
 
             var subscriptionId = Guid.NewGuid().ToString();
             var messagesSink = new MessagesSink(2);
-            using (bus.Subscribe<Message>(subscriptionId, messagesSink.Receive))
+            using (await bus.PubSub.SubscribeAsync<Message>(subscriptionId, messagesSink.Receive))
             {
                 var message = new Message(0);
-                await bus.PublishAsync(message).ConfigureAwait(false);
+                await bus.PubSub.PublishAsync(message, cts.Token).ConfigureAwait(false);
                 await rmqFixture.ManagementClient.KillAllConnectionsAsync(cts.Token);
-                await bus.PublishAsync(message).ConfigureAwait(false);
+                await bus.PubSub.PublishAsync(message, cts.Token).ConfigureAwait(false);
                 await messagesSink.WaitAllReceivedAsync(cts.Token).ConfigureAwait(false);
             }
         }
