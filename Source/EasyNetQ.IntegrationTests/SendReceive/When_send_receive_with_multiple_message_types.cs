--- conflicted
+++ resolved
@@ -38,17 +38,12 @@
                 await bus.SendReceive.ReceiveAsync(
                     queue,
                     x => x.Add<BunnyMessage>(bunniesSink.Receive).Add<RabbitMessage>(rabbitsSink.Receive),
-                    timeoutCts.Token
+                    cts.Token
                 )
             )
             {
-<<<<<<< HEAD
-                await bus.SendReceive.SendBatchAsync(queue, bunnies, timeoutCts.Token).ConfigureAwait(false);
-                await bus.SendReceive.SendBatchAsync(queue, rabbits, timeoutCts.Token).ConfigureAwait(false);
-=======
-                await bus.SendBatchAsync(queue, bunnies, cts.Token).ConfigureAwait(false);
-                await bus.SendBatchAsync(queue, rabbits, cts.Token).ConfigureAwait(false);
->>>>>>> 12ef2ceb
+                await bus.SendReceive.SendBatchAsync(queue, bunnies, cts.Token).ConfigureAwait(false);
+                await bus.SendReceive.SendBatchAsync(queue, rabbits, cts.Token).ConfigureAwait(false);
 
                 await Task.WhenAll(
                     bunniesSink.WaitAllReceivedAsync(cts.Token),
