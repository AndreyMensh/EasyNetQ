--- conflicted
+++ resolved
@@ -32,22 +32,16 @@
                     return Task.FromResult(exchange);
                 });
 
-<<<<<<< HEAD
-            var publishExchangeDeclareStrategy = new VersionedPublishExchangeDeclareStrategy(Substitute.For<IConventions>(), advancedBus);
+            var exchangeDeclareStrategy = new VersionedExchangeDeclareStrategy(Substitute.For<IConventions>(), advancedBus);
             try
             {
-                publishExchangeDeclareStrategy.DeclareExchange(exchangeName, ExchangeType.Topic);
+                exchangeDeclareStrategy.DeclareExchange(exchangeName, ExchangeType.Topic);
             }
             catch (Exception)
             {
             }
-=======
-            var exchangeDeclareStrategy = new DefaultExchangeDeclareStrategy(Substitute.For<IConventions>(), advancedBus);
-           
+
             var declaredExchange = exchangeDeclareStrategy.DeclareExchange(exchangeName, ExchangeType.Topic);
->>>>>>> 35d5928a
-
-            var declaredExchange = publishExchangeDeclareStrategy.DeclareExchange(exchangeName, ExchangeType.Topic);
             advancedBus.Received(2).ExchangeDeclareAsync(exchangeName, Arg.Any<Action<IExchangeDeclareConfiguration>>());
             declaredExchange.Should().BeSameAs(exchange);
             exchangeDeclareCount.Should().Be(1);
@@ -66,16 +60,9 @@
                     return Task.FromResult(exchange);
                 });
 
-<<<<<<< HEAD
-            var publishExchangeDeclareStrategy = new PublishExchangeDeclareStrategy(Substitute.For<IConventions>(), advancedBus);
+            var publishExchangeDeclareStrategy = new DefaultExchangeDeclareStrategy(Substitute.For<IConventions>(), advancedBus);
 
             var declaredExchange = publishExchangeDeclareStrategy.DeclareExchange(exchangeName, ExchangeType.Topic);
-=======
-            var exchangeDeclareStrategy = new DefaultExchangeDeclareStrategy(Substitute.For<IConventions>(), advancedBus);
-  
-            var _ = exchangeDeclareStrategy.DeclareExchange(exchangeName, ExchangeType.Topic);
-            var declaredExchange = exchangeDeclareStrategy.DeclareExchange(exchangeName, ExchangeType.Topic);
->>>>>>> 35d5928a
 
             advancedBus.Received().ExchangeDeclareAsync(exchangeName, Arg.Any<Action<IExchangeDeclareConfiguration>>());
             declaredExchange.Should().BeSameAs(exchange);
@@ -94,25 +81,12 @@
                 return Task.FromResult(exchange);
             });
 
-            var publishExchangeDeclareStrategy = new PublishExchangeDeclareStrategy(Substitute.For<IConventions>(), advancedBus);
+            var exchangeDeclareStrategy = new DefaultExchangeDeclareStrategy(Substitute.For<IConventions>(), advancedBus);
 
-<<<<<<< HEAD
-            var _ = publishExchangeDeclareStrategy.DeclareExchange(exchangeName, ExchangeType.Topic);
-            var declaredExchange = publishExchangeDeclareStrategy.DeclareExchange(exchangeName, ExchangeType.Topic);
+            var _ = exchangeDeclareStrategy.DeclareExchange(exchangeName, ExchangeType.Topic);
+            var declaredExchange = exchangeDeclareStrategy.DeclareExchange(exchangeName, ExchangeType.Topic);
 
             advancedBus.Received().ExchangeDeclareAsync(exchangeName, Arg.Any<Action<IExchangeDeclareConfiguration>>());
-=======
-            var exchangeDeclareStrategy = new VersionedExchangeDeclareStrategy(Substitute.For<IConventions>(), advancedBus);
-            try
-            {
-                exchangeDeclareStrategy.DeclareExchange(exchangeName, ExchangeType.Topic);
-            }
-            catch (Exception)
-            {
-            }
-            var declaredExchange = exchangeDeclareStrategy.DeclareExchange(exchangeName, ExchangeType.Topic);
-            advancedBus.Received(2).ExchangeDeclare(exchangeName, "topic");
->>>>>>> 35d5928a
             declaredExchange.Should().BeSameAs(exchange);
             exchangeDeclareCount.Should().Be(1);
         }
