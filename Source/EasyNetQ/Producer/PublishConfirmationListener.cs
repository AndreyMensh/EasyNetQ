--- conflicted
+++ resolved
@@ -22,13 +22,8 @@
         public IPublishConfirmationWaiter GetWaiter(IModel model)
         {
             var deliveryTag = model.NextPublishSeqNo;
-<<<<<<< HEAD
             var requests = unconfirmedChannelRequests.GetOrAdd(model.ChannelNumber, _ => new ConcurrentDictionary<ulong, TaskCompletionSource<object>>());
-            var confirmation = TaskHelpers.CreateTcs<object>();
-=======
-            var requests = unconfirmedChannelRequests.GetOrAdd(model, new ConcurrentDictionary<ulong, TaskCompletionSource<object>>());
             var confirmation = new TaskCompletionSource<object>(TaskCreationOptions.RunContinuationsAsynchronously);
->>>>>>> 95919962
             requests.Add(deliveryTag, confirmation);
             return new PublishConfirmationWaiter(deliveryTag, confirmation.Task, cancellation.Token, () => requests.Remove(deliveryTag));
         }
@@ -66,11 +61,7 @@
                 {
                     if (!confirmations.TryRemove(deliveryTag, out var confirmation)) continue;
 
-<<<<<<< HEAD
-                    confirmation.TrySetExceptionAsynchronously(new PublishInterruptedException());
-=======
                     confirmation.TrySetException(new PublishInterruptedException());
->>>>>>> 95919962
                 }
             }
 
@@ -80,19 +71,9 @@
         private static void Confirm(TaskCompletionSource<object> tcs, ulong deliveryTag, bool isNack)
         {
             if (isNack)
-<<<<<<< HEAD
-                tcs.TrySetExceptionAsynchronously(new PublishNackedException(string.Format("Broker has signalled that publish {0} was unsuccessful", deliveryTag)));
+                tcs.TrySetException(new PublishNackedException(string.Format("Broker has signalled that publish {0} was unsuccessful", deliveryTag)));
             else
-                tcs.TrySetResultAsynchronously(null);
-=======
-            {
-                tcs.TrySetException(new PublishNackedException(string.Format("Broker has signalled that publish {0} was unsuccessful", deliveryTag)));
-            }
-            else
-            {
                 tcs.TrySetResult(null);
-            }
->>>>>>> 95919962
         }
     }
 }