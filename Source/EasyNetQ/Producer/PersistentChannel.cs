--- conflicted
+++ resolved
@@ -107,12 +107,8 @@
 
         private void OnReturn(object sender, BasicReturnEventArgs args)
         {
-<<<<<<< HEAD
             var returnedMessageEvent = new ReturnedMessageEvent(
-                args.Body,
-=======
-            eventBus.Publish(new ReturnedMessageEvent(args.Body.ToArray(),
->>>>>>> 95919962
+                args.Body.ToArray(),
                 new MessageProperties(args.BasicProperties),
                 new MessageReturnedInfo(args.Exchange, args.RoutingKey, args.ReplyText)
             );
