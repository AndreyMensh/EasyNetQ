﻿<Project Sdk="Microsoft.NET.Sdk">
  <Import Project="$([MSBuild]::GetDirectoryNameOfFileAbove($(MSBuildThisFileDirectory), build.props))\build.props" />
  <PropertyGroup>
    <TargetFrameworks>netcoreapp2.0;net461</TargetFrameworks>
    <GenerateRuntimeConfigurationFiles>true</GenerateRuntimeConfigurationFiles>
    <LangVersion>latest</LangVersion>
  </PropertyGroup>
  <ItemGroup>
    <ProjectReference Include="..\EasyNetQ\EasyNetQ.csproj" />
    <ProjectReference Include="..\EasyNetQ.DI.Autofac\EasyNetQ.DI.Autofac.csproj" />
    <ProjectReference Include="..\EasyNetQ.DI.LightInject\EasyNetQ.DI.LightInject.csproj" />
    <ProjectReference Include="..\EasyNetQ.DI.SimpleInjector\EasyNetQ.DI.SimpleInjector.csproj" />
    <ProjectReference Include="..\EasyNetQ.DI.StructureMap\EasyNetQ.DI.StructureMap.csproj" />
    <ProjectReference Include="..\EasyNetQ.DI.Windsor\EasyNetQ.DI.Windsor.csproj" />
    <ProjectReference Include="..\EasyNetQ.DI.Ninject\EasyNetQ.DI.Ninject.csproj" />
    <ProjectReference Include="..\EasyNetQ.Tests.Common\EasyNetQ.Tests.Common.csproj" />
  </ItemGroup>
  <ItemGroup Condition=" '$(TargetFramework)' == 'netcoreapp2.0' ">
    <ProjectReference Include="..\EasyNetQ.DI.Microsoft\EasyNetQ.DI.Microsoft.csproj" />
  </ItemGroup>
  <ItemGroup Condition=" '$(TargetFramework)' == 'net461' ">
    <Reference Include="System" />
    <Reference Include="Microsoft.CSharp" />
  </ItemGroup>
  <ItemGroup>
    <PackageReference Include="Microsoft.NET.Test.Sdk" Version="16.2.0" />
    <PackageReference Include="xunit" Version="2.4.1" />
    <PackageReference Include="LightInject" Version="5.5.0" />
    <PackageReference Include="Newtonsoft.Json" Version="12.0.2" />
    <PackageReference Include="NSubstitute" Version="4.2.1" />
    <PackageReference Include="RabbitMQ.Client" Version="5.1.1" />
<<<<<<< HEAD
=======
    <PackageReference Include="RabbitMQ.Client" Version="5.1.0" />
>>>>>>> a1e81442
    <PackageReference Include="SimpleInjector" Version="4.6.2" />
    <PackageReference Include="Autofac" Version="4.9.3" />
    <DotNetCliToolReference Include="dotnet-xunit" Version="2.3.0-beta3-build3705" />
    <PackageReference Include="Castle.Core" Version="4.4.0" />
    <PackageReference Include="Castle.Windsor" Version="5.0.0" />
    <PackageReference Include="Ninject" Version="3.3.4" />
    <DotNetCliToolReference Include="dotnet-xunit" Version="2.3.1" />
    <PackageReference Include="xunit.runner.visualstudio" Version="2.4.1">
      <PrivateAssets>all</PrivateAssets>
      <IncludeAssets>runtime; build; native; contentfiles; analyzers; buildtransitive</IncludeAssets>
    </PackageReference>
    <PackageReference Include="Microsoft.Extensions.DependencyInjection" Version="2.2.0" />
  </ItemGroup>
  <ItemGroup>
    <Service Include="{82a7f48d-3b50-4b1e-b82e-3ada8210c358}" />
  </ItemGroup>
  <PropertyGroup Condition=" '$(TargetFramework)' == 'net461' ">
    <DefineConstants>$(DefineConstants);NETFX</DefineConstants>
  </PropertyGroup>
  <Import Project="$([MSBuild]::GetDirectoryNameOfFileAbove($(MSBuildThisFileDirectory), build.targets))\build.targets" />
</Project><|MERGE_RESOLUTION|>--- conflicted
+++ resolved
@@ -29,10 +29,7 @@
     <PackageReference Include="Newtonsoft.Json" Version="12.0.2" />
     <PackageReference Include="NSubstitute" Version="4.2.1" />
     <PackageReference Include="RabbitMQ.Client" Version="5.1.1" />
-<<<<<<< HEAD
-=======
     <PackageReference Include="RabbitMQ.Client" Version="5.1.0" />
->>>>>>> a1e81442
     <PackageReference Include="SimpleInjector" Version="4.6.2" />
     <PackageReference Include="Autofac" Version="4.9.3" />
     <DotNetCliToolReference Include="dotnet-xunit" Version="2.3.0-beta3-build3705" />
