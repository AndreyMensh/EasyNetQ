﻿using System.Reflection;

// EasyNetQ version number: <major>.<minor>.<non-breaking-feature>.<build>
<<<<<<< HEAD
[assembly: AssemblyVersion("0.9.0.0")]

// Note: until version 1.0 expect breaking changes on 0.X versions.

// 0.9.0.0  Management
=======
[assembly: AssemblyVersion("0.8.3.0")]

// Note: until version 1.0 expect breaking changes on 0.X versions.

// 0.8.3.0  ConsumerErrorStrategy ack strategy
>>>>>>> aa9247db
// 0.8.2.0  Publisher confirms
// 0.8.1.0  Prefetch count can be configured with the prefetchcount connection string value.
// 0.8.0.0  Fluent publisher & subscriber configuration. Breaking change to IBus and IPublishChannel.
// 0.7.2.0  Cluster support
// 0.7.1.0  Daniel Wertheim's AutoSubscriber
// 0.7.0.0  Added IServiceProvider to make it easy to plug in your own dependencies. Some breaking changes to RabbitHutch
// 0.6.3.0  Consumer Queue now uses BCL BlockingCollection.
// 0.6.2.0  New model cleanup strategy based on consumer tracking
// 0.6.1.0  Removed InMemoryBus, Removed concrete class dependencies from FuturePublish.
// 0.6      Introduced IAdvancedBus, refactored IBus
// 0.5      Added IPublishChannel and moved Publish and Request to it from IBus
// 0.4      Topic based routing
// 0.3      Upgrade to RabbitMQ.Client 2.8.1.0
// 0.2      Upgrade to RabbitMQ.Client 2.7.0.0
// 0.1      Initial<|MERGE_RESOLUTION|>--- conflicted
+++ resolved
@@ -1,19 +1,12 @@
 ﻿using System.Reflection;
 
 // EasyNetQ version number: <major>.<minor>.<non-breaking-feature>.<build>
-<<<<<<< HEAD
 [assembly: AssemblyVersion("0.9.0.0")]
 
 // Note: until version 1.0 expect breaking changes on 0.X versions.
 
 // 0.9.0.0  Management
-=======
-[assembly: AssemblyVersion("0.8.3.0")]
-
-// Note: until version 1.0 expect breaking changes on 0.X versions.
-
 // 0.8.3.0  ConsumerErrorStrategy ack strategy
->>>>>>> aa9247db
 // 0.8.2.0  Publisher confirms
 // 0.8.1.0  Prefetch count can be configured with the prefetchcount connection string value.
 // 0.8.0.0  Fluent publisher & subscriber configuration. Breaking change to IBus and IPublishChannel.
