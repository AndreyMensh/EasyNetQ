﻿using System;
using System.Reflection;

// EasyNetQ version number: <major>.<minor>.<non-breaking-feature>.<build>
<<<<<<< HEAD
=======
// Note: until version 1.0 expect breaking changes on 0.X versions.
[assembly: AssemblyVersion("0.63.6.0")]
>>>>>>> 249f9c35
[assembly: CLSCompliant(false)]

// Note: until version 1.0 expect breaking changes on 0.X versions.
// 0.63.6.0 Added support for multiple exchange (creating an exchange per implemented interface for a concreate type)
// 0.63.5.0 Made some methods protected/virtual in HandlerRunner so we can override the behavior
// 0.63.4.0 EasyNetQ.Scheduler stability fixes
// 0.63.3.0 Allow injection of custom implementation of IPersistentConnection
// 0.63.2.0 Make SimpleInjectorMessageDispatcher public so it can be used with AutoSubscriber
// 0.63.1.0 Set upper bound of supported rabbitmq client version
// 0.63.0.0 Make ConnectIntervalAttempt for PersistentConnection configurable on ConnectionConfiguration
// 0.62.1.0 Bug Fix: QueueDeclare does not allow an empty dead letter exchange thus preventing directly publishing to a queue
// 0.62.0.0 Completed support for topic based routing in future publish
// 0.61.1.0 Added support for configuring RPC exchange (request and response) names via conventions
// 0.61.0.0 Support of priority queues to IBus publish methods
// 0.61.0.0 Added support for EXTERNAL authentication mechanism
// 0.60.1.0 Added SimpleInjector DI support
// 0.60.0.0 Remove [Serializable] attribute from messages and exceptions
// 0.59.0.0 Support of priority queues to IBus publish methods
// 0.58.0.0 added IErrorMessageSerializer and 2 implementations (UTF8 and Base64) 
// 0.57.2.0 Removed from the hosepipe library the useless dependency on easynetq management client
// 0.57.1.0 Fix hosepipe usage description to describe the option `x`: the get (noack)
// 0.57.0.0 RPC responses go through the dedicated RPC exchange (easy_net_q_rpc by default) instead of the default exchange
// 0.56.0.0 Updated to StructreMap 4, Note: this is only a breaking change for users of 'EasyNetQ.DI.StructureMap'
// 0.55.1.0 Marked Rpc.Respond overload as virtual
// 0.55.0.0 Bug fix, DefaultConsumerErrorStrategy does not decode header values
// 0.54.3.0 Allow usage of background threads  
// 0.54.2.0 Fix bug with infinite dispose  
// 0.54.1.0 Added LightInject DI support
// 0.54.0.0 Updated RabbitMQ client to 3.6.0 
// 0.53.6.0 set CLSCompliant to false
// 0.53.5.0 Added custom queue-name support to 'err' and 'retry' commands
// 0.53.4.0 Update RabbitMQ.Client to 3.5.7
// 0.53.3.0 Bug fix, process did not always exit if persistentconnection reconnected after disposal
// 0.53.2.0 Bug fix, process did not always exit if bus disposal caused message handlers to error
// 0.53.1.0 Removed separate test applications in favor of a single task runner
// 0.53.0.0 fix expires default behavior of subscription configuration attribute
// 0.52.0.0 Added synchronous callback on Consume(byte[]) methods of the advaced api
// 0.51.0.0 Brand new sync/async implementation, a lot of changes in publish mechanisms. Should be used with care  
// 0.50.12.0 Added Serilog nuget package 
// 0.50.11.0 Updated Scheduler for MSSQL to support all properties of the ScheduleMe message 
// 0.50.10.0 Updated RabbitMQ client to 3.5.6 
// 0.50.9.0 Updated RabbitMQ client to 3.5.5 
// 0.50.8.0 Allow SubscriptionConfigurationAttribute on class
// 0.50.7.0 Fix typo in Extensions
// 0.50.6.0 Allow specifying the maximum size of the message queue when it is being declared
// 0.50.5.0 Fix assigning of AMQP connection in to ConnectionConfiguration to be idempotent.
// 0.50.4.0 Queue max priority now uses int instead of byte.
// 0.50.3.0 Bug fix, Polymorphic request-response did not work with polymorphic response types
// 0.50.2.0 Updated RabbitMQ client to 3.5.4 and Json.NET to 7.0.1
// 0.50.1.0 Fix typo in Extensions
// 0.50.0.0 Updated to RabbitMQ.Client 3.5.3
// 0.49.3.0 Polymorphic publish now works with Scheduler.Mongo
// 0.49.2.0 Fix subscription for events if queues were created in previous versions
// 0.49.1.0 Priority queue support
// 0.49.0.0 Updated to RabbitMQ.Client 3.5.1
// 0.48.1.0 Fix unhandled exception
// 0.48.0.0 Refactor IScheduler and its implementations
// 0.47.10.0 RabbitHutch.CreateBus overloads
// 0.47.9.0 TypeNameSerializer now uses a ConcurrentDictionary to store se/deserialization results.
// 0.47.8.0 Rpc.Respond will validate serialized length of TResponse upon method call to prevent silent exception when executing responder.
// 0.47.7.0 Validating ConnectionConfiguration in lowest level method of RabbitHutch.
// 0.47.6.0 AtLeastOneWithDefault -> DefaultIfEmpty
// 0.47.5.0 PersistentChannel update preventing race condition following PersistentConnection quick connection/disconnection.
// 0.47.4.0 Refactor MessageDeliveryModeStrategy
// 0.47.3.0 Using MessageDeliveryMode instead of hardcoded 1/2 and Exchange/ExchangeType update.
// 0.47.2.0 Logging is disabled by default.
// 0.47.1.0 Bug fix, when the message broker connection is lost is not possible any more publish a message on queue EasyNetQ_Default_Error_Queue.
// 0.47.0.0 It's now required to call PersistentConnection.Initialize() to bootstrap a PersistentConnection and make it start attempting to connect.
// 0.46.1.0 Fix NullReferenceException on Serialize
// 0.46.0.0 Implementation of AdvancedBusEventHandlers and events are gone from IBus.
// 0.45.0.0 IBus Subscription methods now return an ISubscriptionResult and IAdvancedBus exposes IConventions.
// 0.44.3.0 RabbitHutch.CreateBus overload
// 0.44.2.0 Bug fix, when a subscriptionId is null the queue name end with '_'
// 0.44.1.0 SSL enabled cluster support - Added SSL options per host configuration
// 0.44.0.0 Added Action<IConsumerConfiguration> overloads to Receive() on IBus, ISendReceive, and their implementations
// 0.43.1.0 Management Client fix for URI slash escaping in .NET 4.0 with https connection.
// 0.43.0.0 Use ILRepack to internally merge Newtonsoft.Json in ManagementClient, default WebRequest.KeepAlive to false to resolve spurious 'the request was aborted: the request was canceled' exceptions
// 0.42.0.0 Switched from local to UTC datetimes.
// 0.41.0.0 Dynamic removal
// 0.40.6.0 Added parameter to set the 'x-dead-letter-routing-key' argument when declaring a queue.
// 0.40.5.0 Preconditions will check for blank argument name / exception message only when needed
// 0.40.4.0 Bug fix of Rpc
// 0.40.3.0 Upgrade to RabbitMQ.Client 3.4.3
// 0.40.2.0 ReflectionHelpers improvement
// 0.40.1.0 Fix concurrent bugs in DefaultServiceProvider
// 0.40.0.0 Exclusive Consumer
// 0.39.6.0 Fix enable recreating of exchangeTask if it is faulted
// 0.39.5.0 Fix concurrent bugs in EventBus
// 0.39.4.0 ConsumerDispatcher's dispatching thread shall not die due to single action failure.
// 0.39.3.0 SendAsync should return Task
// 0.39.2.0 Removed Immutable Packages and replaced IEventBus.cs with previous version to prevent cs1685 compiler warnings
// 0.39.1.0 Fix multiple queue's creation. Bug fix
// 0.39.0.0 Added SendAsync
// 0.38.2.0 RandomHostSelectionStrategy is default hosts selection strategy
// 0.38.1.0 Configuration of rpc timeout
// 0.38.0.0 ILMerging to remove the potentially conflicting dependency on System.Collections.Immutable.Net40 from the NuGet
// 0.37.3.0 Remove POCO interfaces IConnectionConfiguration and IHostConfiguration
// 0.37.2.0 Upgrade to RabbitMQ.Client 3.4.0
// 0.37.1.0 AutoSubscriber Subscribe and SubscribeAsync support loading consumers from an array of types
// 0.37.0.0 Added MessageCount method to AdvancedBus
// 0.36.5.0 Make DefaultConsumerErrorStrategy thread-safe
// 0.36.4.0 Fixed EasyNetQ.nuspec by adding the dependency on System.Collections.Immutable.Net40
// 0.36.3.0 PublishedMessageEvent, DeliveredMessageEvent
// 0.36.2.0 Fixed threading issue in EventBus
// 0.36.1.0 Updated Json.Net to the latest version
// 0.36.0.0 Support for blocked connection notifications
// 0.35.5.0 Basic implementation of produce-consumer interception
// 0.35.4.0 Future publish refactor: introduced IScheduler interface.
// 0.35.3.0 Infinite timeout. (set timeout to 0)
// 0.35.2.0 Attributes caching + Exception handling around responder function, to avoid timeout on the client when the exception is thrown before the task is returned.
// 0.35.1.0 Configure request for ManagementClient
// 0.35.0.0 Use ILRepack to internally merge Newtonsoft.Json
// 0.34.0.0 basic.get added to advanced bus: IAdvancedBus.Get<T>(IQueue queue)
// 0.33.2.0 x-expires now can be configured while subscribe, using the fluent interface method x => x.WithExpires(int)
// 0.33.1.0 NinjectAdapter cannot handle first-to-register behavior, Ninject cannot handle registration of Func<>. Added ICorrelationIdGenerationStrategy, and DefaultCorrelationIdGenerationStrategy.
// 0.33.0.0 x-cancel-on-ha-failover is now false by default and can be configured with the cancelOnHaFailover connection string value and with the fluent interface method WithCancelOnHaFailover. If you set on connection string, it can't be overridden by the fluent method, instead if you leave it disabled from connection string, you can manage the behavior per consumer with the fluent interface. Possible breaking change for whom they was expecting a consumer shutdown after a cluster HA fail-over, now the consumer will be redeclared and continue to consume.
// 0.32.3.0 RabbitMQ.Client version 3.3.2
// 0.32.2.0 Updated JSON.Net to the latest version
// 0.32.1.0 Add support for message versioning
// 0.32.0.0 Handle Consumer Task Cancellation
// 0.31.1.0 Added QueueAttribute for controling queue / exchange names.
// 0.31.0.0 Added FuturePublish based on deadlettering.
// 0.30.2.0 Upgrade to RabbitMQ.Client 3.3.0
// 0.30.1.0 Added FuturePublishAsync
// 0.30.0.0 Added CancelFuturePublish functionality
// 0.29.0.0 Support returned immediate/mandatory messages
// 0.28.5.0 Added ChangeUserPassword method to the Management Client. Added the 'policymaker' to the allowed user tags.
// 0.28.4.0 Support for queue name that contains plus char (+) when using Management Client.
// 0.28.3.0 RabbitMQ.Client version 3.2.4
// 0.28.1.0 Made Send method respect the PersistentMessages configuration option
// 0.28.0.0 Consumer priority
// 0.27.5.0 Fixed PersistentChannel issue where model invalid after exception thrown. Bug fix.
// 0.27.4.0 Fixed broken non-connection string RabbitHutch.Create method
// 0.27.3.0 Can set product/platfrom info (that displays in Management UI) in connection string
// 0.27.2.0 Client information now displayed in Management UI Connections list
// 0.27.1.0 CLS-Compliant
// 0.27.0.0 RabbitMQ.Client version 3.2.1
// 0.26.7.0 Type name size checking (pending a better strategy for creating AMQP object names)
// 0.26.6.0 Better bounds checking on basic properties
// 0.26.5.0 Added non-generic publish methods
// 0.26.4.0 IConsumerErrorStrategy interface change.
// 0.26.3.0 Added persistentMessages configuration option.
// 0.26.2.0 Fixed failed reconection issue. Bug fix.
// 0.26.1.0 New policy definitions: alternate-exchange, dead-letter-exchange, dead-letter-routing-key, message-ttl, expires, max-length. Add nullability on HaMode and HaSyncMode, to let add a policy without them.
// 0.26.0.0 Request now throws exception if the responder throws on server. Requests will not timeout anymore on responder exception.
// 0.25.4.0 Exchange declare accepts alternate-exchange parameter
// 0.25.3.0 StructureMap and Windsor Container implementations
// 0.25.2.0 Can cancel Respond.
// 0.25.1.0 Autosubscriber explict interface implementation bug fix.
// 0.25.0.0 SetContainerFactory on RabbitHutch, allows replacement of EasyNetQ's internal IoC container
// 0.24.0.0 Non-Generic extension methods. Includes change to ISubscriptionConfiguration (removing generic type argument)
// 0.23.0.0 ErrorExchangeNameConvention now takes a MessageReceivedInfo argument
// 0.22.1.0 Fixed problem when executing channel actions on a non-open connection
// 0.22.0.0 Send-Receive pattern fixed.
// 0.21.0.0 Send-Receive pattern DO NOT USE THIS VERSION
// 0.20.0.0 Mutiple handlers per consumer
// 0.19.0.0 Consumer cancellation
// 0.18.1.0 JsonSerializerSettings not passed when using TypeNameSerializer
// 0.18.0.0 Publish/Subscribe polymorphism. Exchange/Queue naming conventions changed.
// 0.17.0.0 Request synchronous. Removed callback API.
// 0.16.0.0 Added DispatchAsync method to IAutoSubscriberMessageDispatcher
// 0.15.3.0 Handle multiple=true on publisher confirm ack.
// 0.15.2.0 Internal event bus
// 0.15.1.0 PublishExchangeDeclareStrategy. Only one declare now rather than once per publish.
// 0.15.0.0 Removed IPublishChannel and IAdvancedPublishChannel API. Publish now back on IBus.
// 0.14.5.0 Upgrade to RabbitMQ.Client 3.1.5
// 0.14.4.0 Consumer dispatcher queue cleared after connection lost.
// 0.14.3.0 IConsumerErrorStrategy not being disposed fix
// 0.14.2.0 MessageProperties serialization fix
// 0.14.1.0 Fixed missing properties in error message
// 0.14.0.0 Big internal consumer rewrite
// 0.13.0.0 AutoSubscriber moved to EasyNetQ.AutoSubscribe namespace.
// 0.12.4.0 Factored ConsumerDispatcher out of QueueingConsumerFactory.
// 0.12.3.0 Upgrade to RabbitMQ.Client 3.1.1
// 0.12.2.0 Requested Heartbeat on by default
// 0.12.1.0 Factored declares out of AdvancedBus publish and consume.
// 0.11.1.0 New plugable validation strategy (IMessageValidationStrategy)
// 0.11.0.0 Exchange durability can be configured
// 0.10.1.0 EasyNetQ.Trace
// 0.10.0.0 John-Mark Newton's RequestAsync API change
// 0.9.2.0  C# style property names on Management.Client
// 0.9.1.0  Upgrade to RabbitMQ.Client 3.0.0.0
// 0.9.0.0  Management
// 0.8.4.0  Better client information sent to RabbitMQ
// 0.8.3.0  ConsumerErrorStrategy ack strategy
// 0.8.2.0  Publisher confirms
// 0.8.1.0  Prefetch count can be configured with the prefetchcount connection string value.
// 0.8.0.0  Fluent publisher & subscriber configuration. Breaking change to IBus and IPublishChannel.
// 0.7.2.0  Cluster support
// 0.7.1.0  Daniel Wertheim's AutoSubscriber
// 0.7.0.0  Added IServiceProvider to make it easy to plug in your own dependencies. Some breaking changes to RabbitHutch
// 0.6.3.0  Consumer Queue now uses BCL BlockingCollection.
// 0.6.2.0  New model cleanup strategy based on consumer tracking
// 0.6.1.0  Removed InMemoryBus, Removed concrete class dependencies from FuturePublish.
// 0.6      Introduced IAdvancedBus, refactored IBus
// 0.5      Added IPublishChannel and moved Publish and Request to it from IBus
// 0.4      Topic based routing
// 0.3      Upgrade to RabbitMQ.Client 2.8.1.0
// 0.2      Upgrade to RabbitMQ.Client 2.7.0.0
// 0.1      Initial<|MERGE_RESOLUTION|>--- conflicted
+++ resolved
@@ -2,11 +2,6 @@
 using System.Reflection;
 
 // EasyNetQ version number: <major>.<minor>.<non-breaking-feature>.<build>
-<<<<<<< HEAD
-=======
-// Note: until version 1.0 expect breaking changes on 0.X versions.
-[assembly: AssemblyVersion("0.63.6.0")]
->>>>>>> 249f9c35
 [assembly: CLSCompliant(false)]
 
 // Note: until version 1.0 expect breaking changes on 0.X versions.
