--- conflicted
+++ resolved
@@ -2,20 +2,13 @@
 using System.Reflection;
 
 // EasyNetQ version number: <major>.<minor>.<non-breaking-feature>.<build>
-<<<<<<< HEAD
 [assembly: AssemblyVersion("0.37.0.0")]
-=======
-[assembly: AssemblyVersion("0.36.5.0")]
->>>>>>> 1179d479
 [assembly: CLSCompliant(true)]
 
 // Note: until version 1.0 expect breaking changes on 0.X versions.
 
-<<<<<<< HEAD
 // 0.37.0.0 Added MessageCount method to AdvancedBus
-=======
 // 0.36.5.0 Make DefaultConsumerErrorStrategy thread-safe
->>>>>>> 1179d479
 // 0.36.4.0 Fixed EasyNetQ.nuspec by adding the dependency on System.Collections.Immutable.Net40
 // 0.36.3.0 PublishedMessageEvent, DeliveredMessageEvent
 // 0.36.2.0 Fixed threading issue in EventBus
