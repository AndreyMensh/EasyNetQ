﻿using System;
using System.Reflection;

// EasyNetQ version number: <major>.<minor>.<non-breaking-feature>.<build>
<<<<<<< HEAD
[assembly: AssemblyVersion("0.46.1.0")]
=======
[assembly: AssemblyVersion("0.47.1.0")]
>>>>>>> b0f8d4b6
[assembly: CLSCompliant(true)]

// Note: until version 1.0 expect breaking changes on 0.X versions.

<<<<<<< HEAD
// 0.46.1.0 Logging is disabled by default.
=======
// 0.47.1.0 Bug fix, when the message broker connection is lost is not possible any more publish a message on queue EasyNetQ_Default_Error_Queue.
// 0.47.0.0 It's now required to call PersistentConnection.Initialize() to bootstrap a PersistentConnection and make it start attempting to connect.
// 0.46.1.0 Fix NullReferenceException on Serialize
>>>>>>> b0f8d4b6
// 0.46.0.0 Implementation of AdvancedBusEventHandlers and events are gone from IBus.
// 0.45.0.0 IBus Subscription methods now return an ISubscriptionResult and IAdvancedBus exposes IConventions.
// 0.44.3.0 RabbitHutch.CreateBus overload
// 0.44.2.0 Bug fix, when a subscriptionId is null the queue name end with '_'
// 0.44.1.0 SSL enabled cluster support - Added SSL options per host configuration
// 0.44.0.0 Added Action<IConsumerConfiguration> overloads to Receive() on IBus, ISendReceive, and their implementations
// 0.43.1.0 Management Client fix for URI slash escaping in .NET 4.0 with https connection.
// 0.43.0.0 Use ILRepack to internally merge Newtonsoft.Json in ManagementClient, default WebRequest.KeepAlive to false to resolve spurious 'the request was aborted: the request was canceled' exceptions
// 0.42.0.0 Switched from local to UTC datetimes.
// 0.41.0.0 Dynamic removal 
// 0.40.6.0 Added parameter to set the 'x-dead-letter-routing-key' argument when declaring a queue.
// 0.40.5.0 Preconditions will check for blank argument name / exception message only when needed
// 0.40.4.0 Bug fix of Rpc
// 0.40.3.0 Upgrade to RabbitMQ.Client 3.4.3
// 0.40.2.0 ReflectionHelpers improvement
// 0.40.1.0 Fix concurrent bugs in DefaultServiceProvider
// 0.40.0.0 Exclusive Consumer
// 0.39.6.0 Fix enable recreating of exchangeTask if it is faulted
// 0.39.5.0 Fix concurrent bugs in EventBus
// 0.39.4.0 ConsumerDispatcher's dispatching thread shall not die due to single action failure.
// 0.39.3.0 SendAsync should return Task
// 0.39.2.0 Removed Immutable Packages and replaced IEventBus.cs with previous version to prevent cs1685 compiler warnings
// 0.39.1.0 Fix multiple queue's creation. Bug fix
// 0.39.0.0 Added SendAsync
// 0.38.2.0 RandomHostSelectionStrategy is default hosts selection strategy
// 0.38.1.0 Configuration of rpc timeout  
// 0.38.0.0 ILMerging to remove the potentially conflicting dependency on System.Collections.Immutable.Net40 from the NuGet
// 0.37.3.0 Remove POCO interfaces IConnectionConfiguration and IHostConfiguration
// 0.37.2.0 Upgrade to RabbitMQ.Client 3.4.0
// 0.37.1.0 AutoSubscriber Subscribe and SubscribeAsync support loading consumers from an array of types
// 0.37.0.0 Added MessageCount method to AdvancedBus
// 0.36.5.0 Make DefaultConsumerErrorStrategy thread-safe
// 0.36.4.0 Fixed EasyNetQ.nuspec by adding the dependency on System.Collections.Immutable.Net40
// 0.36.3.0 PublishedMessageEvent, DeliveredMessageEvent
// 0.36.2.0 Fixed threading issue in EventBus
// 0.36.1.0 Updated Json.Net to the latest version
// 0.36.0.0 Support for blocked connection notifications
// 0.35.5.0 Basic implementation of produce-consumer interception
// 0.35.4.0 Future publish refactor: introduced IScheduler interface.
// 0.35.3.0 Infinite timeout. (set timeout to 0)
// 0.35.2.0 Attributes caching + Exception handling around responder function, to avoid timeout on the client when the exception is thrown before the task is returned.
// 0.35.1.0 Configure request for ManagementClient
// 0.35.0.0 Use ILRepack to internally merge Newtonsoft.Json
// 0.34.0.0 basic.get added to advanced bus: IAdvancedBus.Get<T>(IQueue queue)
// 0.33.2.0 x-expires now can be configured while subscribe, using the fluent interface method x => x.WithExpires(int)
// 0.33.1.0 NinjectAdapter cannot handle first-to-register behavior, Ninject cannot handle registration of Func<>. Added ICorrelationIdGenerationStrategy, and DefaultCorrelationIdGenerationStrategy.
// 0.33.0.0 x-cancel-on-ha-failover is now false by default and can be configured with the cancelOnHaFailover connection string value and with the fluent interface method WithCancelOnHaFailover. If you set on connection string, it can't be overridden by the fluent method, instead if you leave it disabled from connection string, you can manage the behavior per consumer with the fluent interface. Possible breaking change for whom they was expecting a consumer shutdown after a cluster HA fail-over, now the consumer will be redeclared and continue to consume.
// 0.32.3.0 RabbitMQ.Client version 3.3.2
// 0.32.2.0 Updated JSON.Net to the latest version
// 0.32.1.0 Add support for message versioning
// 0.32.0.0 Handle Consumer Task Cancellation
// 0.31.1.0 Added QueueAttribute for controling queue / exchange names.
// 0.31.0.0 Added FuturePublish based on deadlettering.
// 0.30.2.0 Upgrade to RabbitMQ.Client 3.3.0
// 0.30.1.0 Added FuturePublishAsync
// 0.30.0.0 Added CancelFuturePublish functionality
// 0.29.0.0 Support returned immediate/mandatory messages
// 0.28.5.0 Added ChangeUserPassword method to the Management Client. Added the 'policymaker' to the allowed user tags.
// 0.28.4.0 Support for queue name that contains plus char (+) when using Management Client.
// 0.28.3.0 RabbitMQ.Client version 3.2.4
// 0.28.1.0 Made Send method respect the PersistentMessages configuration option
// 0.28.0.0 Consumer priority
// 0.27.5.0 Fixed PersistentChannel issue where model invalid after exception thrown. Bug fix.
// 0.27.4.0 Fixed broken non-connection string RabbitHutch.Create method
// 0.27.3.0 Can set product/platfrom info (that displays in Management UI) in connection string
// 0.27.2.0 Client information now displayed in Management UI Connections list
// 0.27.1.0 CLS-Compliant
// 0.27.0.0 RabbitMQ.Client version 3.2.1
// 0.26.7.0 Type name size checking (pending a better strategy for creating AMQP object names)
// 0.26.6.0 Better bounds checking on basic properties
// 0.26.5.0 Added non-generic publish methods
// 0.26.4.0 IConsumerErrorStrategy interface change.
// 0.26.3.0 Added persistentMessages configuration option.
// 0.26.2.0 Fixed failed reconection issue. Bug fix.
// 0.26.1.0 New policy definitions: alternate-exchange, dead-letter-exchange, dead-letter-routing-key, message-ttl, expires, max-length. Add nullability on HaMode and HaSyncMode, to let add a policy without them.
// 0.26.0.0 Request now throws exception if the responder throws on server. Requests will not timeout anymore on responder exception.
// 0.25.4.0 Exchange declare accepts alternate-exchange parameter
// 0.25.3.0 StructureMap and Windsor Container implementations
// 0.25.2.0 Can cancel Respond.
// 0.25.1.0 Autosubscriber explict interface implementation bug fix.
// 0.25.0.0 SetContainerFactory on RabbitHutch, allows replacement of EasyNetQ's internal IoC container
// 0.24.0.0 Non-Generic extension methods. Includes change to ISubscriptionConfiguration (removing generic type argument)
// 0.23.0.0 ErrorExchangeNameConvention now takes a MessageReceivedInfo argument
// 0.22.1.0 Fixed problem when executing channel actions on a non-open connection
// 0.22.0.0 Send-Receive pattern fixed.
// 0.21.0.0 Send-Receive pattern DO NOT USE THIS VERSION
// 0.20.0.0 Mutiple handlers per consumer
// 0.19.0.0 Consumer cancellation
// 0.18.1.0 JsonSerializerSettings not passed when using TypeNameSerializer
// 0.18.0.0 Publish/Subscribe polymorphism. Exchange/Queue naming conventions changed.
// 0.17.0.0 Request synchronous. Removed callback API.
// 0.16.0.0 Added DispatchAsync method to IAutoSubscriberMessageDispatcher
// 0.15.3.0 Handle multiple=true on publisher confirm ack.
// 0.15.2.0 Internal event bus
// 0.15.1.0 PublishExchangeDeclareStrategy. Only one declare now rather than once per publish.
// 0.15.0.0 Removed IPublishChannel and IAdvancedPublishChannel API. Publish now back on IBus.
// 0.14.5.0 Upgrade to RabbitMQ.Client 3.1.5
// 0.14.4.0 Consumer dispatcher queue cleared after connection lost.
// 0.14.3.0 IConsumerErrorStrategy not being disposed fix
// 0.14.2.0 MessageProperties serialization fix
// 0.14.1.0 Fixed missing properties in error message
// 0.14.0.0 Big internal consumer rewrite
// 0.13.0.0 AutoSubscriber moved to EasyNetQ.AutoSubscribe namespace.
// 0.12.4.0 Factored ConsumerDispatcher out of QueueingConsumerFactory.
// 0.12.3.0 Upgrade to RabbitMQ.Client 3.1.1
// 0.12.2.0 Requested Heartbeat on by default
// 0.12.1.0 Factored declares out of AdvancedBus publish and consume.
// 0.11.1.0 New plugable validation strategy (IMessageValidationStrategy)
// 0.11.0.0 Exchange durability can be configured
// 0.10.1.0 EasyNetQ.Trace
// 0.10.0.0 John-Mark Newton's RequestAsync API change
// 0.9.2.0  C# style property names on Management.Client
// 0.9.1.0  Upgrade to RabbitMQ.Client 3.0.0.0
// 0.9.0.0  Management
// 0.8.4.0  Better client information sent to RabbitMQ
// 0.8.3.0  ConsumerErrorStrategy ack strategy
// 0.8.2.0  Publisher confirms
// 0.8.1.0  Prefetch count can be configured with the prefetchcount connection string value.
// 0.8.0.0  Fluent publisher & subscriber configuration. Breaking change to IBus and IPublishChannel.
// 0.7.2.0  Cluster support
// 0.7.1.0  Daniel Wertheim's AutoSubscriber
// 0.7.0.0  Added IServiceProvider to make it easy to plug in your own dependencies. Some breaking changes to RabbitHutch
// 0.6.3.0  Consumer Queue now uses BCL BlockingCollection.
// 0.6.2.0  New model cleanup strategy based on consumer tracking
// 0.6.1.0  Removed InMemoryBus, Removed concrete class dependencies from FuturePublish.
// 0.6      Introduced IAdvancedBus, refactored IBus
// 0.5      Added IPublishChannel and moved Publish and Request to it from IBus
// 0.4      Topic based routing
// 0.3      Upgrade to RabbitMQ.Client 2.8.1.0
// 0.2      Upgrade to RabbitMQ.Client 2.7.0.0
// 0.1      Initial<|MERGE_RESOLUTION|>--- conflicted
+++ resolved
@@ -2,22 +2,15 @@
 using System.Reflection;
 
 // EasyNetQ version number: <major>.<minor>.<non-breaking-feature>.<build>
-<<<<<<< HEAD
-[assembly: AssemblyVersion("0.46.1.0")]
-=======
 [assembly: AssemblyVersion("0.47.1.0")]
->>>>>>> b0f8d4b6
 [assembly: CLSCompliant(true)]
 
 // Note: until version 1.0 expect breaking changes on 0.X versions.
 
-<<<<<<< HEAD
-// 0.46.1.0 Logging is disabled by default.
-=======
+// 0.47.2.0 Logging is disabled by default.
 // 0.47.1.0 Bug fix, when the message broker connection is lost is not possible any more publish a message on queue EasyNetQ_Default_Error_Queue.
 // 0.47.0.0 It's now required to call PersistentConnection.Initialize() to bootstrap a PersistentConnection and make it start attempting to connect.
 // 0.46.1.0 Fix NullReferenceException on Serialize
->>>>>>> b0f8d4b6
 // 0.46.0.0 Implementation of AdvancedBusEventHandlers and events are gone from IBus.
 // 0.45.0.0 IBus Subscription methods now return an ISubscriptionResult and IAdvancedBus exposes IConventions.
 // 0.44.3.0 RabbitHutch.CreateBus overload
